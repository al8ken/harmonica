# Run tests and upload to Codecov with GitHub Actions
#
# NOTE: Pin actions to a specific commit to avoid having the authentication
# token stolen if the Action is compromised. See the comments and links here:
# https://github.com/pypa/gh-action-pypi-publish/issues/27
#
name: test

# Only build PRs, the main branch, and releases. Pushes to branches will only
# be built when a PR is opened. This avoids duplicated buids in PRs comming
# from branches in the origin repository (1 for PR and 1 for push).
on:
  pull_request:
  push:
    branches:
      - main
  release:
    types:
      - published

# Use bash by default in all jobs
defaults:
  run:
    # The -l {0} is necessary for conda environments to be activated
    # But this breaks on MacOS if using actions/setup-python:
    # https://github.com/actions/setup-python/issues/132
    shell: bash

jobs:
  #############################################################################
  # Run tests and upload to codecov
  test:
    name: ${{ matrix.os }} py${{ matrix.python }}
    runs-on: ${{ matrix.os }}-latest
    strategy:
      # Otherwise, the workflow would stop if a single job fails. We want to
      # run all of them to catch failures in different combinations.
      fail-fast: false
      matrix:
        os: [ubuntu, macos, windows]
<<<<<<< HEAD
        python: ["3.6", "3.10"]
=======
        python: ["3.6", "3.9"]
>>>>>>> c1c2add5
        # If "optional", will install non-required dependencies in the build
        # environment. Otherwise, only required dependencies are installed.
        dependencies: [""]
    env:
      REQUIREMENTS: requirements.txt env/requirements-tests.txt
      # Used to tag codecov submissions
      OS: ${{ matrix.os }}
      PYTHON: ${{ matrix.python }}

    steps:
      # Cancel any previous run of the test job
      # We pin the commit hash corresponding to v0.5.0, and not pinning the tag
      # because we are giving full access through the github.token.
      - name: Cancel Previous Runs
        uses: styfle/cancel-workflow-action@148d9a848c6acaf90a3ec30bc5062f646f8a4163
        with:
          access_token: ${{ github.token }}

      # Checks-out your repository under $GITHUB_WORKSPACE
      - name: Checkout
        uses: actions/checkout@v2
        with:
          # Need to fetch more than the last commit so that setuptools-scm can
          # create the correct version string. If the number of commits since
          # the last release is greater than this, the version still be wrong.
          # Increase if necessary.
          fetch-depth: 100
          # The GitHub token is preserved by default but this job doesn't need
          # to be able to push to GitHub.
          persist-credentials: false

      # Need the tags so that setuptools-scm can form a valid version number
      - name: Fetch git tags
        run: git fetch origin 'refs/tags/*:refs/tags/*'

      - name: Setup Python
        uses: actions/setup-python@v2
        with:
          python-version: ${{ matrix.python }}

      - name: Get the pip cache folder
        id: pip-cache
        run: |
          echo "::set-output name=dir::$(pip cache dir)"

      - name: Setup caching for pip packages
        uses: actions/cache@v2
        with:
          path: ${{ steps.pip-cache.outputs.dir }}
          key: ${{ runner.os }}-pip-${{ hashFiles('**/requirements*.txt') }}
          restore-keys: |
            ${{ runner.os }}-pip-${{ hashFiles('**/requirements*.txt') }}

      - name: Install requirements
        run: |
          requirements_file=requirements-full.txt
          if [ ! -z "$REQUIREMENTS" ]; then
              echo "Capturing dependencies from $REQUIREMENTS"
              for requirement in $REQUIREMENTS
              do
                cat $requirement >> $requirements_file
              done
          fi
          if [ -f $requirements_file ]; then
              echo "Collected dependencies:"
              cat $requirements_file
              echo ""
              # Install wheel before anything else so pip can use wheels for
              # other packages.
              python -m pip install -r env/requirements-build.txt
              python -m pip install -r $requirements_file
          else
              echo "No requirements defined."
          fi

      - name: List installed packages
        run: python -m pip freeze

      - name: Build source and wheel distributions
        run: |
          python setup.py sdist bdist_wheel
          echo ""
          echo "Generated files:"
          ls -lh dist/

      - name: Install the package
        run: pip install --no-deps dist/*.whl

      - name: Copy test data to cache
        run: |
          echo "Copy data to " $HARMONICA_DATA_DIR/main
          set -x -e
          mkdir -p $HARMONICA_DATA_DIR/main
          cp -r data/* $HARMONICA_DATA_DIR/main
        env:
          # Define directory where sample data will be copied
          HARMONICA_DATA_DIR: ${{ runner.temp }}/cache/harmonica

      - name: Run the tests
        run: |
          ls $HARMONICA_DATA_DIR
          if [ ${{ matrix.os }} == 'ubuntu' ]; then
              # Set NUMBA_THREADING_LAYER to workqueue on Ubuntu to prevent
              # endless loop on some test functions that make use of Numba
              NUMBA_THREADING_LAYER=workqueue make test
          else
              make test
          fi
        env:
          # Define directory where sample data will be copied
          HARMONICA_DATA_DIR: ${{ runner.temp }}/cache/harmonica

      - name: Convert coverage report to XML for codecov
        run: coverage xml

      - name: Upload coverage to Codecov
        uses: codecov/codecov-action@v2
        with:
          token: ${{ secrets.CODECOV_TOKEN }}
          file: ./coverage.xml
          env_vars: OS,PYTHON
          # Don't mark the job as failed if the upload fails for some reason.
          # It does sometimes but shouldn't be the reason for running
          # everything again unless something else is broken.
          fail_ci_if_error: false<|MERGE_RESOLUTION|>--- conflicted
+++ resolved
@@ -38,11 +38,7 @@
       fail-fast: false
       matrix:
         os: [ubuntu, macos, windows]
-<<<<<<< HEAD
         python: ["3.6", "3.10"]
-=======
-        python: ["3.6", "3.9"]
->>>>>>> c1c2add5
         # If "optional", will install non-required dependencies in the build
         # environment. Otherwise, only required dependencies are installed.
         dependencies: [""]
